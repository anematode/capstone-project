<<<<<<< HEAD
# Simple Car Game

This game is being developed as a tutorial.

You can access it [here](https://medium.com/@gdomaradzki/how-to-make-a-simple-multiplayer-online-car-game-with-javascript-89d47908f995)

# Build Setup
```bash
# To install, just go to the root folder and run
npm i

# To build the files run
npm run build

# To run as dev
npm run dev

# To run as prod
npm run start
```
=======
# capstone-project
hoho ho
tile game:)
>>>>>>> 7f266d34
<|MERGE_RESOLUTION|>--- conflicted
+++ resolved
@@ -1,26 +1,3 @@
-<<<<<<< HEAD
-# Simple Car Game
-
-This game is being developed as a tutorial.
-
-You can access it [here](https://medium.com/@gdomaradzki/how-to-make-a-simple-multiplayer-online-car-game-with-javascript-89d47908f995)
-
-# Build Setup
-```bash
-# To install, just go to the root folder and run
-npm i
-
-# To build the files run
-npm run build
-
-# To run as dev
-npm run dev
-
-# To run as prod
-npm run start
-```
-=======
 # capstone-project
 hoho ho
-tile game:)
->>>>>>> 7f266d34
+tile game:)